--- conflicted
+++ resolved
@@ -56,15 +56,11 @@
 	private static String[] nlSuffixes;
 	private static final String PROP_WARNINGS = "osgi.nls.warnings"; //$NON-NLS-1$
 	private static final String IGNORE = "ignore"; //$NON-NLS-1$
-<<<<<<< HEAD
-	private static final boolean ignoreWarnings = IGNORE.equals(System.getProperty(PROP_WARNINGS));
-=======
 	private static final boolean ignoreWarnings = AccessController.doPrivileged(new PrivilegedAction<Boolean>() {
 		public Boolean run() {
-			return IGNORE.equals(FrameworkProperties.getProperty(PROP_WARNINGS));
+			return IGNORE.equals(System.getProperty(PROP_WARNINGS));
 		}
 	});
->>>>>>> aa71c244
 
 	/*
 	 * NOTE do not change the name of this field; it is set by the Framework using reflection
